*.pyc
__pycache__
/docs/_build
ERB_NOTES
<<<<<<< HEAD
.DS_Store
._.DS_Store
*.bak
/public
=======
*.bak
.DS_Store
>>>>>>> 3b6be529
<|MERGE_RESOLUTION|>--- conflicted
+++ resolved
@@ -2,12 +2,8 @@
 __pycache__
 /docs/_build
 ERB_NOTES
-<<<<<<< HEAD
 .DS_Store
 ._.DS_Store
 *.bak
 /public
-=======
-*.bak
-.DS_Store
->>>>>>> 3b6be529
+.DS_Store