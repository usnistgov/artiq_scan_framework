--- conflicted
+++ resolved
@@ -5,7 +5,6 @@
 The format is based on [Keep a Changelog](https://keepachangelog.com/en/1.0.0/),
 and this project adheres to [Semantic Versioning](https://semver.org/spec/v2.0.0.html).
 
-<<<<<<< HEAD
 ## [3.0.0]
 
 ### Support for ARTIQ version 6.0
@@ -19,14 +18,7 @@
 
 ### New features added
 - New continous scan feature added: scans can be run continuously and only stop when a user terminates the scan. 
-- New infinite logging for continous scans feature added: all data collected during continous scan can be logged to an hdf5 file.
-=======
-## [2.1.0] - 2022-02-27
->>>>>>> 4b1d6775
-
-### New features added
-- New continous scan feature added: scans can be run continuously and only stop when a user terminates the scan. 
-- New infinite logging for continous scans feature added: all data collected during continous scan can be logged to an hdf5 file.
+- New infinite logging for continous scans feature added: all data collected during continuous scan can be logged to an hdf5 file.
 
 ## [2.0.2] - 2022-02-09
 
@@ -46,10 +38,6 @@
 
 - All existing files for the scan framework currently used at NIST.
 
-<<<<<<< HEAD
-=======
-
->>>>>>> 4b1d6775
 ### Changes from previous in-house version of the artiq\_ions scan class:
 - The previous alias of "fitting" for analysis.curvefits has been renamed to "curvefits".  Adding 
   "from scan_framework import *" now imports the analysis.curvefits submodule with the alias of curvefits.
