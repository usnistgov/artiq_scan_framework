--- conflicted
+++ resolved
@@ -5,14 +5,11 @@
 The format is based on [Keep a Changelog](https://keepachangelog.com/en/1.0.0/),
 and this project adheres to [Semantic Versioning](https://semver.org/spec/v2.0.0.html).
 
-<<<<<<< HEAD
-
 ## [2.1.0] - 2022-02-27
 
 ### New features added
 - New continous scan feature added: scans can be run continuously and only stop when a user terminates the scan. 
 - New infinite logging for continous scans feature added: all data collected during continous scan can be logged to an hdf5 file.
-
 
 ## [2.0.2] - 2022-02-09
 
@@ -24,14 +21,7 @@
 - Fixed outdated unittests to work in ARTIQ version 3
 - The mutate_datasets(), _set_counts(), & _calculate_all() scan callbacks are now asynchronouse (fire and forget) remote procedure calls.
 - Added ability to plot a fitline in the histogram plotting applet
-=======
-## [2.1.0] - 2021-07-27
 
-- Fixed outdated unittests to work in ARTIQ version 3.
-- The mutate_datasets(), _set_counts(), & _calculate_all() scan callbacks are now asynchronouse (fire and forget) 
-  remote procedure calls.
-- Added ability to plot a fitline in the histogram plotting applet.
->>>>>>> 6c48e2b8
 
 ## [2.0.0] - 2021-07-13
 
@@ -42,8 +32,7 @@
 
 ### Changes from previous in-house version of the artiq\_ions scan class:
 - The previous alias of "fitting" for analysis.curvefits has been renamed to "curvefits".  Adding 
-  "from scan_framework import *" now imports the analysis.curvefits submodule with the alias of curvefits. 
-<<<<<<< HEAD
+  "from scan_framework import *" now imports the analysis.curvefits submodule with the alias of curvefits.
 - The 'frequency_center' attribute has been replaced by '_x_offset' attribute
 - TimeFrequencyScan renamed to TimeFreqScan
 - FrequencyScan renamed to FreqScan
@@ -66,19 +55,4 @@
 7. Search all files in your repository for "freq\_scale", remove these sections and instead set the 'unit' key of either the 'frequencies' or 'frequency\_center' dictionary arguments of self.scan\_arguments().
 8. Search all files in your repository for "freq\_start" and "freq\_stop", remove these sections and instead set the 'start' and 'stop' keys of the 'frequencies' dictionary argument of self.scan\_arguments().
 9. Search all files in your repository for "pulse\_time\_default", remove these sections and instead set the 'default' key of the 'pulse\_time' dictionary argument of self.scan\_arguments().
-10. Search all files in your repository for "self.scan_arguments(".  Remove each result that uses the 'loc' argument and instead explicitly indicate which scan arguments should not be rendered by setting their corresponding arguments to False.  For example, if you want to add the npasses, nrepeats, and nbins arguments to the gui in one location and then add the fit_options later in your code, make two calls to self.scan\_arguments().  First call self.scan_arguments(fit_options=False), then later call self.scan_arguments(npasses=False, nrepeats=False, nbins=False)
-=======
-- The 'frequency_center' attribute has been replaced by '_x_offset' attribute.
-- TimeFrequencyScan renamed to TimeFreqScan.
-- FrequencyScan renamed to FreqScan.
-- Renamed FrequencyModel to FreqModel.
-- Renamed TimeFrequencyModel to TimeFreqModel.
-- Removed analysis lib/functions.py.
-- Renamed the scanning folder to scans.
-- Removed loc argument from scan_arguments().
-- Added arguments to the scan_arguments() method that allow each GUI argument to be customized
-  or to be omitted (not created).
-- Removed the frequency_center_default, pulse_time_default, freq_unit, freq_scale, freq_start, and 
-  freq_stop attributes from the TimeFreqScan class.  These options are now all supported by the new 
-  scan_arguments() method.
->>>>>>> 6c48e2b8
+10. Search all files in your repository for "self.scan_arguments(".  Remove each result that uses the 'loc' argument and instead explicitly indicate which scan arguments should not be rendered by setting their corresponding arguments to False.  For example, if you want to add the npasses, nrepeats, and nbins arguments to the gui in one location and then add the fit_options later in your code, make two calls to self.scan\_arguments().  First call self.scan_arguments(fit_options=False), then later call self.scan_arguments(npasses=False, nrepeats=False, nbins=False)