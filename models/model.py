--- conflicted
+++ resolved
@@ -377,13 +377,8 @@
         if height >= min_height:
             return True
         else:
-<<<<<<< HEAD
-            if error_msg is None:
+            if error_msg == None:
                 error_msg = "Span of y values is less than {2}."
-=======
-            if error_msg == None:
-                error_msg = "Span of ydata ({0}) is less than {2}."
->>>>>>> c3322997
             self.validation_errors[series_name] = error_msg .format(round(height,1), series_name, min_height)
             return False
 
