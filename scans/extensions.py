<<<<<<< HEAD
# Extensions to the base scan class which provide commonly used features.

from artiq.language.core import *
from .scan import *
from .loading_interface import *
from ..lib.ion_checker import *
from ..exceptions import *


class TimeScan(Scan):
    """Scan class for scanning over time values."""

    def scan_arguments(self, times={}, npasses={}, nrepeats={}, nbins={}, fit_options={}, guesses=False, **kwargs):
        # assign default values for scan GUI arguments
        if times is not False:
            for k, v in {'start': 0, 'stop': 10 * us, 'npoints': 50, 'unit': 'us', 'scale': 1 * us, 'global_step': 10 * us,
                         'ndecimals': 3}.items():
                times.setdefault(k, v)

        # create core scan arguments
        super().scan_arguments(npasses=npasses, nrepeats=nrepeats, nbins=nbins, fit_options=fit_options, guesses=guesses, **kwargs)

        # create scan arguments for time scans
        if times is not False:
            self.setattr_argument('times', Scannable(
                default=RangeScan(
                    start=times['start'],
                    stop=times['stop'],
                    npoints=times['npoints']
                ),
                unit=times['unit'],
                scale=times['scale'],
                global_step=times['global_step'],
                ndecimals=times['ndecimals']
            ), group='Scan Range')

    def get_scan_points(self):
        return self.times


class FreqScan(Scan):
    """Scan class for scanning over frequency values."""
    _freq_center_manual = None

    def scan_arguments(self, frequencies={}, npasses={}, nrepeats={}, nbins={}, fit_options={}, guesses=False, **kwargs):
        # assign default values for scan GUI arguments
        if frequencies is not False:
            for k, v in {'start': -5*MHz, 'stop': 5*MHz, 'npoints': 50, 'unit': 'MHz', 'scale': 1 * MHz, 'ndecimals':4}.items():
                frequencies.setdefault(k, v)

        # crate core scan arguments
        super().scan_arguments(npasses=npasses,
                               nrepeats=nrepeats,
                               nbins=nbins,
                               fit_options=fit_options,
                               guesses=guesses, **kwargs)

        # create scan arguments for frequency scans
        if frequencies is not False:
            group = 'Scan Range'
            self.setattr_argument('frequencies', Scannable(
                default=RangeScan(
                    start=frequencies['start'],
                    stop=frequencies['stop'],
                    npoints=frequencies['npoints']
                ),
                unit=frequencies['unit'],
                scale=frequencies['scale'],
                ndecimals=frequencies['ndecimals']
            ), group=group)

    def get_scan_points(self):
        return self.frequencies


class TimeFreqScan(Scan):
    """Allows a scan experiment to scan over either a set of time values or a set of frequency values."""
    frequency_center = None  # default must be None so it can be overriden in the scan
    pulse_time = None  # default must be None so it can be overriden in the scan
    enable_auto_tracking = True

    def scan_arguments(self, times={}, frequencies={}, frequency_center={}, pulse_time={}, npasses={}, nrepeats={}, nbins={}, fit_options={}, guesses=False, scan={}, **kwargs):
        # assign default values for scan GUI arguments
        if times is not False:
            for k,v in {'start': 0, 'stop': 10 * us, 'npoints': 50, 'unit': 'us', 'scale': 1 * us, 'global_step': 10 * us, 'ndecimals':3}.items():
                times.setdefault(k, v)
        if frequencies is not False:
            for k, v in {'start': -5*MHz, 'stop': 5*MHz, 'npoints': 50, 'unit': 'MHz', 'scale': 1 * MHz, 'ndecimals':4}.items():
                frequencies.setdefault(k, v)
        if frequency_center is not False:
            for k, v in {'unit': 'MHz', 'scale': MHz, 'default': 100 * MHz, 'ndecimals': 4}.items():
                frequency_center.setdefault(k, v)
        if pulse_time is not False:
            for k, v in {'unit': 'us', 'scale': us, 'default': 100 * us, 'ndecimals': 4}.items():
                pulse_time.setdefault(k, v)
        if scan is not False:
            for k, v in {'default': 'frequency', 'group': 'Scan Range'}.items():
                scan.setdefault(k, v)

        # create core scan arguments
        super().scan_arguments(npasses=npasses, nrepeats=nrepeats, nbins=nbins, fit_options=fit_options, guesses=guesses, **kwargs)

        # create GUI argument to select if scan is a time or a frequency scan
        if scan is not False:
            group = scan['group']
            del scan['group']
            self.setattr_argument('scan', EnumerationValue(['frequency', 'time'], **scan), group)


        # create remaining scan arguments for time and frequency scans
        if frequencies != False:
            self.setattr_argument('frequencies', Scannable(
                default=RangeScan(
                    start=frequencies['start'],
                    stop=frequencies['stop'],
                    npoints=frequencies['npoints']
                ),
                unit=frequencies['unit'],
                scale=frequencies['scale'],
                ndecimals=frequencies['ndecimals']
            ), group='Scan Range')

        # auto tracking is disabled...
        # ask user for the frequency center
        if not self.enable_auto_tracking:
            if self.frequency_center == None:
                if frequency_center != False:
                    self.setattr_argument('frequency_center', NumberValue(**frequency_center), group='Scan Range')

            if self.pulse_time == None:
                if pulse_time != False:
                    self.setattr_argument('pulse_time', NumberValue(**pulse_time), group='Scan Range')
        if times is not False:
            self.setattr_argument('times', Scannable(
                default=RangeScan(
                    start=times['start'],
                    stop=times['stop'],
                    npoints=times['npoints']
                ),
                unit=times['unit'],
                scale=times['scale'],
                global_step=times['global_step'],
                ndecimals=times['ndecimals']
            ), group='Scan Range')

    def _attach_models(self):
        self.__bind_models()
        if not self.fit_only:
            self._load_frequency_center()

        # tell scan to offset x values by the frequency_center
        # this is done even when not auto-tracking in case the user has manually set frequency_center
        if self.scan == 'frequency' and self.frequency_center != None:
            self._x_offset = self.frequency_center
            self._logger.debug("set _x_offset to frequency_center value of {0}".format(self.frequency_center))

    def __bind_models(self):
        # bind each registered model to the scan type (frequency or time)
        for entry in self._model_registry:
            # tell the model if this a frequency or time scan
            entry['model'].type = self.scan

            # bind model namespace to scan type
            if ('bind' in entry and entry['bind']) or (
                    self.enable_auto_tracking and 'auto_track' in entry and entry['auto_track']):
                entry['model'].bind()

    def _load_frequency_center(self):
        # frequency or pulse time manually set in the scan, state that in the debug logs
        if self.frequency_center != None:
            self._logger.warn("frequency_center manually set to {0}".format(self.frequency_center))

        if self.pulse_time != None:
            self._logger.warn("pulse_time manually set to {0}".format(self.pulse_time))

        # the frequency center is auto loaded from the fits by this class...
        if self.enable_auto_tracking:
            for entry in self._model_registry:
                model = entry['model']
                if 'auto_track' in entry and entry['auto_track']:

                    # fetch the last fitted frequency and time values from the datasets
                    fitted_freq, fitted_time = self._get_main_fits(model)

                    # hasn't been set yet, ok to auto load
                    if self.frequency_center == None:
                        # set frequency center from saved fit values
                        self.frequency_center = fitted_freq
                        self._logger.warn("auto set frequency_center to {0} from fits".format(fitted_freq))

                    # hasn't been set yet, ok to auto load
                    if self.pulse_time == None:
                        # set pulse time from saved fit values
                        self.pulse_time = fitted_time
                        self._logger.warn("auto set pulse_time to {0} from fits".format(fitted_time))

    def _get_main_fits(self, model):
        """Get's the last fitted frequency and time values"""

        if hasattr(model, 'type'):
            restore = model.type
        else:
            restore = None

        # get the last fitted frequency
        model.type = 'frequency'
        model.bind()
        freq = model.get_main_fit(archive=False)

        # get the last fitted time
        model.type = 'time'
        model.bind()
        time = model.get_main_fit(archive=False)

        # rebind the model to it's original namespace
        model.type = restore
        model.bind()

        return freq, time

    def get_scan_points(self):
        if self.scan == 'time':
            return self.times
        if self.scan == 'frequency':
            return self.frequencies

    @portable
    def do_measure(self, point):
        # time scan
        if self.scan == 'time':
            pulse_time = point
            self._measure_results[0]= self.measure(pulse_time, self.frequency_center)

        # frequency scan
        if self.scan == 'frequency':
            self._measure_results[0]= self.measure(self.pulse_time, point)
    @portable
    def do_measure_nresults(self,point):
        # time scan
        if self.scan == 'time':
            pulse_time = point
            #multiresult model used in this scan, fill your results into the _measure_results list passed in the third argument of self.measure
            self.measure(pulse_time, self.frequency_center,self._measure_results)

        # frequency scan
        if self.scan == 'frequency':
            #multiresult model used in this scan, fill your results into the _measure_results list passed in the third argument of self.measure
            self.measure(self.pulse_time, point,self._measure_results)

    def report(self, location='both'):
        super().report(location)
        if location == 'bottom':
            self.logger.info("Type: %s scan" % self.scan)
            if self.scan == 'frequency':
                if self.frequency_center != None:
                    self.logger.info('Frequency Center: %f MHz' % (self.frequency_center / MHz))
                if self.pulse_time != None:
                    self.logger.info("Pulse Time: %f us" % (self.pulse_time / us))
            if self.scan == 'time':
                if self.frequency_center != None:
                    self.logger.info('Frequency: %f MHz' % (self.frequency_center / MHz))


class ReloadingScan(Scan):
    """Allows detection of lost ion, pausing scan, reloading ion, and resuming scan"""

    # -- settings
    enable_reloading = True  #: Set to False to disable all features of this extension.  Set to True to enable lost ion checking and automated reloading.

    # -- loading defaults
    loading_threshold = 1.0
    loading_pi_threshold = 5
    loading_timeout = 120 * s
    loading_windows = 2
    loading_repeats = 100

    # ====== Scan Interface Methods ======

    def _scan_arguments(self, check_for_ion={'default': True}):
        if self.enable_reloading:
            if check_for_ion is not False:
                for k, v in {'default': False, 'group': 'Ion Checker'}.items():
                    check_for_ion.setdefault(k, v)
                group = check_for_ion['group']
                del check_for_ion['group']
                self.setattr_argument("check_for_ion", BooleanValue(**check_for_ion), group)
            
    def _map_arguments(self):
        """Map coarse grained attributes to fine grained options."""
        if self.enable_reloading:
            if not self.check_for_ion:
                self.measure_thresholds = False
        else:
            self.check_for_ion = False
            self.measure_thresholds = False

    def _initialize(self, resume):
        super()._initialize(resume)
        if self.enable_reloading and not hasattr(self, 'loading'):
            raise Exception(
                "An instance of the Loading subcomponent needs to be assigned to self.loading to use reloading.")
        if not hasattr(self, 'loading'):
            # hack so kernel methods can compile, artiq complains that there is no self.loading variable even though
            # the code is unreachable
            self.loading = LoadingInterface(self)
            
        if self.enable_reloading and not hasattr(self, 'ion_checker'):
            raise Exception(
                "An instance of an IonChecker subcomponent needs to be assigned to self.ion_checker to use reloading.")
        if not hasattr(self, 'loading'):
            # hack so kernel methods can compile, artiq complains that there is no self.ion_checker variable even though
            # the code is unreachable
            self.ion_checker = IonChecker(self, logger=self.logger, loading=self.loading)

    @portable
    def _before_loop(self, resume):
        try:
            self.ion_checker.initialze(resume)
        except LoadIon:
            self._schedule_load_ion()
            raise Paused

    @portable
    def _analyze_data(self, i_point, last_pass, last_point):
        
        if self.check_for_ion:
            try:
                # iterate over scan points in the same order as is done in scan.py
                for i_measurement in range(self.nmeasurements):
                    self.ion_checker.ion_present(self._data[i_measurement], self.nrepeats, last_point=(last_pass and last_point)) 
            except LostIon:
                # rewind to the earliest scan point where the ion could have been lost.
                self._rewind(num_points=self.ion_checker.rewind_num_points)

                # Schedule an experiment to load an ion.
                self.logger.error("Ion lost, reloading...")
                self._schedule_load_ion()

                # break main loop in scan.py
                raise Paused
            except IonPresent:
                pass

    # ====== Local Methods ======
    def _schedule_load_ion(self):
        # try to load or wait if tried too many times

        # ion loading can't be performed for some reason
        if not self.loading.can_load():

            # schedule a high priority experiment (e.g. ion_monitor) that will pause this scan
            # until the issue can be fixed.
            self.logger.warning("Can't load ion, scheduling blocking experiment until issue is fixed.")
            self.loading.schedule_wait_experiment()
            self._yield()
            self._schedule_load_ion()
            return
        else:
            # schedule the load ion experiment
            self.logger.warning("Scheduling ion reload.")
            self.loading.schedule_load_ion(due_date=time.time(), synchronous=True)
=======
# legacy: only for backwards compatibility
from extensions import *
>>>>>>> 7ce6033f
<|MERGE_RESOLUTION|>--- conflicted
+++ resolved
@@ -1,366 +1,2 @@
-<<<<<<< HEAD
-# Extensions to the base scan class which provide commonly used features.
-
-from artiq.language.core import *
-from .scan import *
-from .loading_interface import *
-from ..lib.ion_checker import *
-from ..exceptions import *
-
-
-class TimeScan(Scan):
-    """Scan class for scanning over time values."""
-
-    def scan_arguments(self, times={}, npasses={}, nrepeats={}, nbins={}, fit_options={}, guesses=False, **kwargs):
-        # assign default values for scan GUI arguments
-        if times is not False:
-            for k, v in {'start': 0, 'stop': 10 * us, 'npoints': 50, 'unit': 'us', 'scale': 1 * us, 'global_step': 10 * us,
-                         'ndecimals': 3}.items():
-                times.setdefault(k, v)
-
-        # create core scan arguments
-        super().scan_arguments(npasses=npasses, nrepeats=nrepeats, nbins=nbins, fit_options=fit_options, guesses=guesses, **kwargs)
-
-        # create scan arguments for time scans
-        if times is not False:
-            self.setattr_argument('times', Scannable(
-                default=RangeScan(
-                    start=times['start'],
-                    stop=times['stop'],
-                    npoints=times['npoints']
-                ),
-                unit=times['unit'],
-                scale=times['scale'],
-                global_step=times['global_step'],
-                ndecimals=times['ndecimals']
-            ), group='Scan Range')
-
-    def get_scan_points(self):
-        return self.times
-
-
-class FreqScan(Scan):
-    """Scan class for scanning over frequency values."""
-    _freq_center_manual = None
-
-    def scan_arguments(self, frequencies={}, npasses={}, nrepeats={}, nbins={}, fit_options={}, guesses=False, **kwargs):
-        # assign default values for scan GUI arguments
-        if frequencies is not False:
-            for k, v in {'start': -5*MHz, 'stop': 5*MHz, 'npoints': 50, 'unit': 'MHz', 'scale': 1 * MHz, 'ndecimals':4}.items():
-                frequencies.setdefault(k, v)
-
-        # crate core scan arguments
-        super().scan_arguments(npasses=npasses,
-                               nrepeats=nrepeats,
-                               nbins=nbins,
-                               fit_options=fit_options,
-                               guesses=guesses, **kwargs)
-
-        # create scan arguments for frequency scans
-        if frequencies is not False:
-            group = 'Scan Range'
-            self.setattr_argument('frequencies', Scannable(
-                default=RangeScan(
-                    start=frequencies['start'],
-                    stop=frequencies['stop'],
-                    npoints=frequencies['npoints']
-                ),
-                unit=frequencies['unit'],
-                scale=frequencies['scale'],
-                ndecimals=frequencies['ndecimals']
-            ), group=group)
-
-    def get_scan_points(self):
-        return self.frequencies
-
-
-class TimeFreqScan(Scan):
-    """Allows a scan experiment to scan over either a set of time values or a set of frequency values."""
-    frequency_center = None  # default must be None so it can be overriden in the scan
-    pulse_time = None  # default must be None so it can be overriden in the scan
-    enable_auto_tracking = True
-
-    def scan_arguments(self, times={}, frequencies={}, frequency_center={}, pulse_time={}, npasses={}, nrepeats={}, nbins={}, fit_options={}, guesses=False, scan={}, **kwargs):
-        # assign default values for scan GUI arguments
-        if times is not False:
-            for k,v in {'start': 0, 'stop': 10 * us, 'npoints': 50, 'unit': 'us', 'scale': 1 * us, 'global_step': 10 * us, 'ndecimals':3}.items():
-                times.setdefault(k, v)
-        if frequencies is not False:
-            for k, v in {'start': -5*MHz, 'stop': 5*MHz, 'npoints': 50, 'unit': 'MHz', 'scale': 1 * MHz, 'ndecimals':4}.items():
-                frequencies.setdefault(k, v)
-        if frequency_center is not False:
-            for k, v in {'unit': 'MHz', 'scale': MHz, 'default': 100 * MHz, 'ndecimals': 4}.items():
-                frequency_center.setdefault(k, v)
-        if pulse_time is not False:
-            for k, v in {'unit': 'us', 'scale': us, 'default': 100 * us, 'ndecimals': 4}.items():
-                pulse_time.setdefault(k, v)
-        if scan is not False:
-            for k, v in {'default': 'frequency', 'group': 'Scan Range'}.items():
-                scan.setdefault(k, v)
-
-        # create core scan arguments
-        super().scan_arguments(npasses=npasses, nrepeats=nrepeats, nbins=nbins, fit_options=fit_options, guesses=guesses, **kwargs)
-
-        # create GUI argument to select if scan is a time or a frequency scan
-        if scan is not False:
-            group = scan['group']
-            del scan['group']
-            self.setattr_argument('scan', EnumerationValue(['frequency', 'time'], **scan), group)
-
-
-        # create remaining scan arguments for time and frequency scans
-        if frequencies != False:
-            self.setattr_argument('frequencies', Scannable(
-                default=RangeScan(
-                    start=frequencies['start'],
-                    stop=frequencies['stop'],
-                    npoints=frequencies['npoints']
-                ),
-                unit=frequencies['unit'],
-                scale=frequencies['scale'],
-                ndecimals=frequencies['ndecimals']
-            ), group='Scan Range')
-
-        # auto tracking is disabled...
-        # ask user for the frequency center
-        if not self.enable_auto_tracking:
-            if self.frequency_center == None:
-                if frequency_center != False:
-                    self.setattr_argument('frequency_center', NumberValue(**frequency_center), group='Scan Range')
-
-            if self.pulse_time == None:
-                if pulse_time != False:
-                    self.setattr_argument('pulse_time', NumberValue(**pulse_time), group='Scan Range')
-        if times is not False:
-            self.setattr_argument('times', Scannable(
-                default=RangeScan(
-                    start=times['start'],
-                    stop=times['stop'],
-                    npoints=times['npoints']
-                ),
-                unit=times['unit'],
-                scale=times['scale'],
-                global_step=times['global_step'],
-                ndecimals=times['ndecimals']
-            ), group='Scan Range')
-
-    def _attach_models(self):
-        self.__bind_models()
-        if not self.fit_only:
-            self._load_frequency_center()
-
-        # tell scan to offset x values by the frequency_center
-        # this is done even when not auto-tracking in case the user has manually set frequency_center
-        if self.scan == 'frequency' and self.frequency_center != None:
-            self._x_offset = self.frequency_center
-            self._logger.debug("set _x_offset to frequency_center value of {0}".format(self.frequency_center))
-
-    def __bind_models(self):
-        # bind each registered model to the scan type (frequency or time)
-        for entry in self._model_registry:
-            # tell the model if this a frequency or time scan
-            entry['model'].type = self.scan
-
-            # bind model namespace to scan type
-            if ('bind' in entry and entry['bind']) or (
-                    self.enable_auto_tracking and 'auto_track' in entry and entry['auto_track']):
-                entry['model'].bind()
-
-    def _load_frequency_center(self):
-        # frequency or pulse time manually set in the scan, state that in the debug logs
-        if self.frequency_center != None:
-            self._logger.warn("frequency_center manually set to {0}".format(self.frequency_center))
-
-        if self.pulse_time != None:
-            self._logger.warn("pulse_time manually set to {0}".format(self.pulse_time))
-
-        # the frequency center is auto loaded from the fits by this class...
-        if self.enable_auto_tracking:
-            for entry in self._model_registry:
-                model = entry['model']
-                if 'auto_track' in entry and entry['auto_track']:
-
-                    # fetch the last fitted frequency and time values from the datasets
-                    fitted_freq, fitted_time = self._get_main_fits(model)
-
-                    # hasn't been set yet, ok to auto load
-                    if self.frequency_center == None:
-                        # set frequency center from saved fit values
-                        self.frequency_center = fitted_freq
-                        self._logger.warn("auto set frequency_center to {0} from fits".format(fitted_freq))
-
-                    # hasn't been set yet, ok to auto load
-                    if self.pulse_time == None:
-                        # set pulse time from saved fit values
-                        self.pulse_time = fitted_time
-                        self._logger.warn("auto set pulse_time to {0} from fits".format(fitted_time))
-
-    def _get_main_fits(self, model):
-        """Get's the last fitted frequency and time values"""
-
-        if hasattr(model, 'type'):
-            restore = model.type
-        else:
-            restore = None
-
-        # get the last fitted frequency
-        model.type = 'frequency'
-        model.bind()
-        freq = model.get_main_fit(archive=False)
-
-        # get the last fitted time
-        model.type = 'time'
-        model.bind()
-        time = model.get_main_fit(archive=False)
-
-        # rebind the model to it's original namespace
-        model.type = restore
-        model.bind()
-
-        return freq, time
-
-    def get_scan_points(self):
-        if self.scan == 'time':
-            return self.times
-        if self.scan == 'frequency':
-            return self.frequencies
-
-    @portable
-    def do_measure(self, point):
-        # time scan
-        if self.scan == 'time':
-            pulse_time = point
-            self._measure_results[0]= self.measure(pulse_time, self.frequency_center)
-
-        # frequency scan
-        if self.scan == 'frequency':
-            self._measure_results[0]= self.measure(self.pulse_time, point)
-    @portable
-    def do_measure_nresults(self,point):
-        # time scan
-        if self.scan == 'time':
-            pulse_time = point
-            #multiresult model used in this scan, fill your results into the _measure_results list passed in the third argument of self.measure
-            self.measure(pulse_time, self.frequency_center,self._measure_results)
-
-        # frequency scan
-        if self.scan == 'frequency':
-            #multiresult model used in this scan, fill your results into the _measure_results list passed in the third argument of self.measure
-            self.measure(self.pulse_time, point,self._measure_results)
-
-    def report(self, location='both'):
-        super().report(location)
-        if location == 'bottom':
-            self.logger.info("Type: %s scan" % self.scan)
-            if self.scan == 'frequency':
-                if self.frequency_center != None:
-                    self.logger.info('Frequency Center: %f MHz' % (self.frequency_center / MHz))
-                if self.pulse_time != None:
-                    self.logger.info("Pulse Time: %f us" % (self.pulse_time / us))
-            if self.scan == 'time':
-                if self.frequency_center != None:
-                    self.logger.info('Frequency: %f MHz' % (self.frequency_center / MHz))
-
-
-class ReloadingScan(Scan):
-    """Allows detection of lost ion, pausing scan, reloading ion, and resuming scan"""
-
-    # -- settings
-    enable_reloading = True  #: Set to False to disable all features of this extension.  Set to True to enable lost ion checking and automated reloading.
-
-    # -- loading defaults
-    loading_threshold = 1.0
-    loading_pi_threshold = 5
-    loading_timeout = 120 * s
-    loading_windows = 2
-    loading_repeats = 100
-
-    # ====== Scan Interface Methods ======
-
-    def _scan_arguments(self, check_for_ion={'default': True}):
-        if self.enable_reloading:
-            if check_for_ion is not False:
-                for k, v in {'default': False, 'group': 'Ion Checker'}.items():
-                    check_for_ion.setdefault(k, v)
-                group = check_for_ion['group']
-                del check_for_ion['group']
-                self.setattr_argument("check_for_ion", BooleanValue(**check_for_ion), group)
-            
-    def _map_arguments(self):
-        """Map coarse grained attributes to fine grained options."""
-        if self.enable_reloading:
-            if not self.check_for_ion:
-                self.measure_thresholds = False
-        else:
-            self.check_for_ion = False
-            self.measure_thresholds = False
-
-    def _initialize(self, resume):
-        super()._initialize(resume)
-        if self.enable_reloading and not hasattr(self, 'loading'):
-            raise Exception(
-                "An instance of the Loading subcomponent needs to be assigned to self.loading to use reloading.")
-        if not hasattr(self, 'loading'):
-            # hack so kernel methods can compile, artiq complains that there is no self.loading variable even though
-            # the code is unreachable
-            self.loading = LoadingInterface(self)
-            
-        if self.enable_reloading and not hasattr(self, 'ion_checker'):
-            raise Exception(
-                "An instance of an IonChecker subcomponent needs to be assigned to self.ion_checker to use reloading.")
-        if not hasattr(self, 'loading'):
-            # hack so kernel methods can compile, artiq complains that there is no self.ion_checker variable even though
-            # the code is unreachable
-            self.ion_checker = IonChecker(self, logger=self.logger, loading=self.loading)
-
-    @portable
-    def _before_loop(self, resume):
-        try:
-            self.ion_checker.initialze(resume)
-        except LoadIon:
-            self._schedule_load_ion()
-            raise Paused
-
-    @portable
-    def _analyze_data(self, i_point, last_pass, last_point):
-        
-        if self.check_for_ion:
-            try:
-                # iterate over scan points in the same order as is done in scan.py
-                for i_measurement in range(self.nmeasurements):
-                    self.ion_checker.ion_present(self._data[i_measurement], self.nrepeats, last_point=(last_pass and last_point)) 
-            except LostIon:
-                # rewind to the earliest scan point where the ion could have been lost.
-                self._rewind(num_points=self.ion_checker.rewind_num_points)
-
-                # Schedule an experiment to load an ion.
-                self.logger.error("Ion lost, reloading...")
-                self._schedule_load_ion()
-
-                # break main loop in scan.py
-                raise Paused
-            except IonPresent:
-                pass
-
-    # ====== Local Methods ======
-    def _schedule_load_ion(self):
-        # try to load or wait if tried too many times
-
-        # ion loading can't be performed for some reason
-        if not self.loading.can_load():
-
-            # schedule a high priority experiment (e.g. ion_monitor) that will pause this scan
-            # until the issue can be fixed.
-            self.logger.warning("Can't load ion, scheduling blocking experiment until issue is fixed.")
-            self.loading.schedule_wait_experiment()
-            self._yield()
-            self._schedule_load_ion()
-            return
-        else:
-            # schedule the load ion experiment
-            self.logger.warning("Scheduling ion reload.")
-            self.loading.schedule_load_ion(due_date=time.time(), synchronous=True)
-=======
 # legacy: only for backwards compatibility
-from extensions import *
->>>>>>> 7ce6033f
+from extensions import *