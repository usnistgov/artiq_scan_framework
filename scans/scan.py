--- conflicted
+++ resolved
@@ -89,37 +89,38 @@
     def __init__(self, managers_or_parent, *args, **kwargs):
         if self._name == None:
             self._name = self.__class__.__name__
-<<<<<<< HEAD
-        if self._logger_name is None:
+        if self._logger_name == None:
              self._logger_name = ''
-=======
-        if self._logger_name == None:
-            self._logger_name = 'scan'
->>>>>>> c3322997
         self.create_logger()
 
         # initialize variables
-        
-<<<<<<< HEAD
+
         ###nresults version
-        #self._measure_results = []
-        #self.nresults = 1 #Number of results to return per measurement
+        #self._measure_results = [0] #array of measure results sized by default to 1, otherwise sized to the maximum number of results for any measurement.
+        #self.nresults = 1 # maximum number of results for any measurement, default to 1
         #self.result_names=None
         #self.nresults = None
         self.dtype = np.int32
         self.nmeasurements = 0
         self.npoints = None
         #self.npasses = 1  #: Number of passes
-=======
+
         #multiresult models use the below initializations
         self.nresults_array=[] #list of number of results for each measurement
         self.nmeasureresults=0 #total number of measurement results (sum of above list)
-        self.nresults=1 #maximum number of results for any measurement, default to 1
-        self._measure_results = [0] #array of measure results sized by default to 1, otherwise sized to the maximum number of results for any measurement.
-
-        self.nmeasurements = 0
-        self.npoints = 0
->>>>>>> c3322997
+        #self.nresults=1 #maximum number of results for any measurement, default to 1
+
+        # --- \start Bryce's original changes for reference
+        #multiresult models use the below initializations
+        #self.nresults_array=[] #list of number of results for each measurement
+        #self.nmeasureresults=0 #total number of measurement results (sum of above list)
+        #self.nresults=1 #maximum number of results for any measurement, default to 1
+        #self._measure_results = [0] #array of measure results sized by default to 1, otherwise sized to the maximum number of results for any measurement.
+
+        #self.nmeasurements = 0
+        #self.npoints = 0
+        # --- \end Bryce's changes
+
         self.npasses = None
         self.nbins = None
         self.nrepeats = None
@@ -386,17 +387,11 @@
             self._i_point = i_points[self._idx]
 
             # repeat measurement on scan point
-<<<<<<< HEAD
-            self._repeat_loop(point, point, self._i_point, self._i_pass, nrepeats, nmeasurements, measurements, poffset, ncalcs,
-                               last_point=False, last_pass=last_pass)
-
-=======
             # first two arguments are point because point (value in the scan points array) is assumed to be the same as measure point (value you would like to
             # pass to the measure method). This is different for a continuous scan  that uses the first point as the number of scan points run, and the second as
             # the value that the measure function should use.
-            self._repeat_loop(point, point, self._i_point, nrepeats, nmeasurements, measurements, poffset, ncalcs,
-                              last_point=False, last_pass=last_pass)
->>>>>>> c3322997
+            self._repeat_loop(point, point, self._i_point, self._i_pass, nrepeats, nmeasurements, measurements, poffset, ncalcs,
+                               last_point=False, last_pass=last_pass)
             self._idx += 1
 
         # last scan point is special (optimization)
@@ -438,41 +433,28 @@
                 # callback
                 self.before_measure(measure_point, self.measurement)
                 self.lab_before_measure(measure_point, self.measurement)
-<<<<<<< HEAD
 
                 count = self.do_measure(measure_point)
-
-                self._data[i_measurement][i_repeat] = count
-                self._counts += count
-=======
-                
-                self.do_measure(measure_point)
                 for i_result in range(self.nresults_array[i_measurement]):
-
-                    count=self._measure_results[i_result]
+                    count = self._measure_results[i_result]
                     self._data[i_measurement][i_result][i_repeat] = count
-                    counts += count
->>>>>>> c3322997
+                    self._counts += count
 
                 # callback
                 self.after_measure(measure_point, self.measurement)
                 self.lab_after_measure(measure_point, self.measurement)
         # update the dataset used to monitor counts
-<<<<<<< HEAD
+
         #mean = counts / (nrepeats*nmeasurements*self.nresults)
-        mean = self._counts / (nrepeats*nmeasurements)
-
-        # cost: 18 ms per point
-=======
-        mean = counts / (nrepeats*self.nmeasureresults)
-        
+        mean = self._counts / (nrepeats*self.nmeasureresults)
+
         if self.enable_pausing:
-            # cost: 3.6 ms slack, is blocking. Call on your last loop when you have 3.6ms slack and disable pausing to 
-            #still check pausing but remove this delay
+            # cost: 3.6 ms slack, is blocking. Call on your last loop when you have 3.6ms slack and disable pausing to
+            # still check pausing but remove this delay
             self._check_pause = self.scheduler.check_pause()
-            
+
         # cost: 18 ms per point, around 100us slack as async rpc, can block other rpc calls though
->>>>>>> c3322997
+
         # mutate dataset values
         if self.enable_mutate:
             for i_measurement in range(nmeasurements):
@@ -482,9 +464,7 @@
                 # get the name of the measurement
                 measurement = self.measurements[i_measurement]
 
-<<<<<<< HEAD
-                # rpc to host
-                # send data to the model
+                # rpc to host to send data to the model
                 self.mutate_datasets(i_point, i_pass, poffset, measurement, point, data)
             # self._logger.info("i_pass = ")
             # self._logger.info(i_pass)
@@ -496,14 +476,6 @@
             # rpc to host
             self._calculate_all(i_point, i_pass, measure_point)
 
-=======
-                # rpc to host to send data to the model
-                self.mutate_datasets(i_point, poffset, measurement, point, data)
-        # perform calculations
-        if ncalcs > 0:
-            # rpc to host
-            self._calculate_all(i_point, measure_point)
->>>>>>> c3322997
         # analyze data
         self._analyze_data(i_point, last_pass, last_point)
         # callback
@@ -551,16 +523,10 @@
     def _init_storage(self):
         """initialize memory to record counts on core device"""
 
-<<<<<<< HEAD
-        #: 2D array of counts measured for a given scan point, i.e. nmeasurement*nrepeats
+        #: 3D array of counts measured for a given scan point, i.e. nmeasurement*nrepeats*nresults
         self._counts = self.dtype(0)
         self._counts_zero = self.dtype(0)
-        self._data = np.zeros((self.nmeasurements, self.nrepeats), dtype=self.dtype)
-
-=======
-        #: 3D array of counts measured for a given scan point, i.e. nmeasurement*nrepeats*nresults
-        self._data = np.zeros((self.nmeasurements, self.nresults,self.nrepeats),dtype=np.int32)
->>>>>>> c3322997
+        self._data = np.zeros((self.nmeasurements, self.nresults,self.nrepeats), dtype=self.dtype)
         self._logger.debug('initialized storage')
 
     # private: for scan.py
@@ -671,16 +637,14 @@
     def _calculate(self, i_point, i_pass, point, calculation, entry):
         """Perform calculations on collected data after each scan point"""
         model = entry['model']
-<<<<<<< HEAD
+
         ###nresults version possibly
         # for i_result in range(self.nresults):
         #     value = model.mutate_datasets_calc(i_point, point, calculation)
         #     if 'mutate_plot' in entry and entry['mutate_plot']:
         #         self._mutate_plot(entry, i_point, point, value)
-        value = model.mutate_datasets_calc(i_point, i_pass, point, calculation)
-=======
-        value,error = model.mutate_datasets_calc(i_point, point, calculation)
->>>>>>> c3322997
+        value, error = model.mutate_datasets_calc(i_point, i_pass, point, calculation)
+
         if 'mutate_plot' in entry and entry['mutate_plot']:
             self._mutate_plot(entry, i_point, point, value,error)
 
@@ -878,15 +842,8 @@
             # model registered for this measurement
             if entry['measurement'] and entry['measurement'] == measurement:
                 # mutate the stats for this measurement with the data passed from the core device
-<<<<<<< HEAD
                 mean, error = entry['model'].mutate_datasets(i_point, i_pass, poffset, point, data)
                 self._mutate_plot(entry, i_point, point, mean, error)
-                
-=======
-                mean,error = entry['model'].mutate_datasets(i_point, poffset, point, data)
-                self._mutate_plot(entry, i_point, point, mean,error)
-
->>>>>>> c3322997
     # interface: for child class (optional)
     def analyze(self):
         """Interface method  (optional)
@@ -914,15 +871,11 @@
         except TerminationRequested:
             self.logger.warning("Scan terminated.")
             self._terminated = True
-<<<<<<< HEAD
-            if hasattr(self, 'continuous_logger') and self.continuous_logger:
-                first_pass=self.continuous_points==int(self.continuous_index)
-=======
+
             #Scan has ended, append remaining data collected to external hdf file if continuous scan saving enabled
-            if self.continuous_save:
-                first_pass=self.continuous_points>=int(self.continuous_index)
->>>>>>> c3322997
-                ContinuousScan(self,self).continuous_logging(self,self.continuous_logger,first_pass)
+            if hasattr(self, 'continuous_save') and self.continuous_save and hasattr(self, 'continuous_logger') and self.continuous_logger:
+                first_pass = self.continuous_points >= int(self.continuous_index)
+                ContinuousScan(self, self).continuous_logging(self, self.continuous_logger, first_pass)
 
     # interface: for child class (optional)
     # RPC
@@ -959,7 +912,6 @@
     # interface: for child class
     def _get_fit_guess(self, fit_function):
         """Maps GUI arguments to fit guesses.  """
-<<<<<<< HEAD
         if fit_function:
             guess = {}
             signature = inspect.getargspec(getattr(fit_function, 'value')).args
@@ -968,31 +920,15 @@
                 g = self._fit_guesses[key]
                 if g['use']:
                     # generic fit guess gui arguments specified by position in the fit function signature
-                    if g['fit_param'] is None and g['param_index'] is not None:
+                    if g['fit_param'] == None and g['param_index'] != None:
                         i = g['param_index']
                         if i < len(signature):
                             g['fit_param'] = signature[i]
-                    if g['fit_param'] is not None:
+                    if g['fit_param'] != None:
                         guess[g['fit_param']] = g['value']
             return guess
         else:
             return None
-=======
-        guess = {}
-        signature = inspect.getargspec(getattr(fit_function, 'value')).args
-        # map gui arguments to fit guesses
-        for key in self._fit_guesses.keys():
-            g = self._fit_guesses[key]
-            if g['use']:
-                # generic fit guess gui arguments specified by position in the fit function signature
-                if g['fit_param'] == None and g['param_index'] != None:
-                    i = g['param_index']
-                    if i < len(signature):
-                        g['fit_param'] = signature[i]
-                if g['fit_param'] != None:
-                    guess[g['fit_param']] = g['value']
-        return guess
->>>>>>> c3322997
 
     # interface: for child class (optional)
     def _analyze(self):
@@ -1084,11 +1020,8 @@
         pass
 
     # interface: for extensions (required)
-<<<<<<< HEAD
+
     def _mutate_plot(self, entry, i_point, data, mean, error=None):
-=======
-    def _mutate_plot(self, entry, i_point, data, mean,error):
->>>>>>> c3322997
         raise NotImplementedError()
 
     # interface: for extensions (required)
@@ -1166,14 +1099,10 @@
                 setattr(self, key, processor.default_value)
 
     # helper: for child class
-<<<<<<< HEAD
     def scan_arguments(self, npasses={}, nrepeats={}, nbins={}, fit_options={}, continuous_scan={}, continuous_points={}, continuous_plot={}, continuous_measure_point={},
                        continuous_save={},
                        guesses=False, **kwargs):
 
-=======
-    def scan_arguments(self, npasses={}, nrepeats={}, nbins={}, fit_options={},continuous_scan={},continuous_points={},continuous_plot={},continuous_measure_point={},continuous_save={}, guesses=False):
->>>>>>> c3322997
         # assign default values for scan GUI arguments
         if npasses != False:
             for k,v in {'default': 1, 'ndecimals': 0, 'step': 1}.items():
@@ -1195,49 +1124,37 @@
         if nbins != False:
             self.setattr_argument('nbins', NumberValue(**nbins), group='Scan Settings')
         
-        ### Set continuous scan argument options
-<<<<<<< HEAD
-        if self.continuous_scan is None:
-            if continuous_scan is not False:
-                self.setattr_argument('continuous_scan',BooleanValue(default=False),group='Continuous Scan')#, tooltip="make this a continuous scan.")
-            if continuous_points is not False:
-                self.setattr_argument('continuous_points',NumberValue(default=1000,ndecimals=0,step=1),group='Continuous Scan')#, tooltip="number of points to save to stats datasets. Points are overriden after this replacing oldest point taken.")
-            if continuous_plot is not False:
-                self.setattr_argument('continuous_plot',NumberValue(default=50,ndecimals=0,step=1),group='Continuous Scan')#, tooltip = "number of points to plot, plotted points scroll to the right as more are plotted, replacing the oldest point.")
-            if continuous_measure_point is not False:
-                self.setattr_argument('continuous_measure_point',NumberValue(default=0.0),group='Continuous Scan')#, tooltip = "point value to be passed to the measure() method. Offset_points and self._x_offset are compatible with this")
-            if continuous_save is not False:
-                self.setattr_argument('continuous_save',BooleanValue(default=False),group='Continuous Scan')#, tooltip = "Save points to external file when datasets will be overriden. Currently not implemented")
-        if self.enable_fitting and fit_options is not False:
-=======
-        if continuous_scan != False:
-            for k,v in {'default': False}.items():
-                continuous_scan.setdefault(k, v)
-        if continuous_points != False:
-            for k,v in {'default': 1000, 'ndecimals': 0, 'step': 1}.items():
-                continuous_points.setdefault(k, v)
-        if continuous_plot != False:
-            for k,v in {'default': 50, 'ndecimals': 0, 'step': 1}.items():
-                continuous_plot.setdefault(k, v)
-        if continuous_measure_point != False:
-            for k,v in {'default': 0.0}.items():
-                continuous_measure_point.setdefault(k, v)
-        if continuous_save != False:
-            for k,v in {'default': False}.items():
-                continuous_save.setdefault(k, v)
-        if continuous_scan != False:
-            self.setattr_argument('continuous_scan',BooleanValue(**continuous_scan),group='Continuous Scan')#, tooltip="make this a continuous scan.")
-        if continuous_points != False:
-            self.setattr_argument('continuous_points',NumberValue(**continuous_points),group='Continuous Scan')#, tooltip="number of points to save to stats datasets. Points are overriden after this replacing oldest point taken.")
-        if continuous_plot != False:
-            self.setattr_argument('continuous_plot',NumberValue(**continuous_plot),group='Continuous Scan')#, tooltip = "number of points to plot, plotted points scroll to the right as more are plotted, replacing the oldest point.")
-        if continuous_measure_point != False:
-            self.setattr_argument('continuous_measure_point',NumberValue(**continuous_measure_point),group='Continuous Scan')#, tooltip = "point value to be passed to the measure() method. Offset_points and self._x_offset are compatible with this")
-        if continuous_save != False:
-            self.setattr_argument('continuous_save',BooleanValue(**continuous_save),group='Continuous Scan')#, tooltip = "Save points to external file when datasets will be overriden. Currently not implemented")
-        
+        # Don't display arguements for continuous scans in the GUI when the user has already set self.continous_scan
+        if hasattr(self, 'continuous_scan') == False or (hasattr(self, 'continuous_scan') and self.continuous_scan == None):
+            ### Set continuous scan argument options
+
+            # continuous_scan (Boolean): make this a continuous scan
+            if continuous_scan != False:
+                for k, v in {'default': False}.items():
+                    continuous_scan.setdefault(k, v)
+                self.setattr_argument('continuous_scan',BooleanValue(**continuous_scan),group='Continuous Scan')#, tooltip="make this a continuous scan.")
+            # continuous_points (Integer): number of points to save to stats datasets. Points are overriden after this replacing oldest point taken
+            if continuous_points != False:
+                for k, v in {'default': 1000, 'ndecimals': 0, 'step': 1}.items():
+                    continuous_points.setdefault(k, v)
+                self.setattr_argument('continuous_points',NumberValue(**continuous_points),group='Continuous Scan')#, tooltip="number of points to save to stats datasets. Points are overriden after this replacing oldest point taken.")
+            # continuous_plot (Integer): number of points to plot, plotted points scroll to the right as more are plotted, replacing the oldest point.
+            if continuous_plot != False:
+                for k, v in {'default': 50, 'ndecimals': 0, 'step': 1}.items():
+                    continuous_plot.setdefault(k, v)
+                self.setattr_argument('continuous_plot',NumberValue(**continuous_plot),group='Continuous Scan')#, tooltip = "number of points to plot, plotted points scroll to the right as more are plotted, replacing the oldest point.")
+            # continuous_measure_point (Float): point value to be passed to the measure() method. Offset_points and self._x_offset are compatible with this
+            if continuous_measure_point != False:
+                for k, v in {'default': 0.0}.items():
+                    continuous_measure_point.setdefault(k, v)
+                self.setattr_argument('continuous_measure_point',NumberValue(**continuous_measure_point),group='Continuous Scan')#, tooltip = "point value to be passed to the measure() method. Offset_points and self._x_offset are compatible with this")
+            # continuous_save (Boolean): Save points to external file when datasets will be overriden. Currently not implemented
+            if continuous_save != False:
+                for k, v in {'default': False}.items():
+                    continuous_save.setdefault(k, v)
+                self.setattr_argument('continuous_save',BooleanValue(**continuous_save),group='Continuous Scan')#, tooltip = "Save points to external file when datasets will be overriden. Currently not implemented")
         if self.enable_fitting and fit_options != False:
->>>>>>> c3322997
+
             fovals = fit_options.pop('values')
             self.setattr_argument('fit_options', EnumerationValue(fovals, **fit_options), group='Fit Settings')
             if guesses:
@@ -1261,17 +1178,13 @@
                                                        step=0.001,
                                                        fit_param=fit_param,
                                                        param_index=None))
-<<<<<<< HEAD
-        self._scan_arguments(**kwargs)
-=======
+
         if self.enable_simulations:
             group = 'Simulation'
             self.setattr_argument('simulate_scan', BooleanValue(default=False), group=group)
             self.setattr_argument('noise_level', NumberValue(default=1, ndecimals=2, step=0.1), group=group)
             self.setattr_argument('debug', NumberValue(default=0, ndecimals=0, scale=1, step=1), group=group)
-            
-        self._scan_arguments()
->>>>>>> c3322997
+        self._scan_arguments(**kwargs)
 
     # helper: for child class
     def register_model(self, model_instance, measurement=None, fit=None, calculation=None,
@@ -1897,479 +1810,7 @@
     def _analyze_data(self, i_point, last_pass, last_point):
         pass
 
-
-<<<<<<< HEAD
-=======
-class Scan1D(Scan):
-    """Extension of the :class:`~scan_framework.scans.scan.Scan` class for 1D scans.  All 1D scans should inherit from
-    this class."""
-
-    def __init__(self, managers_or_parent, *args, **kwargs):
-        super().__init__(managers_or_parent, *args, **kwargs)
-        self._dim = 1
-        self._i_point = np.int64(0)
-
-    def _load_points(self):
-        # grab the points
-        if self._points == None:
-            points = list(self.get_scan_points())
-        else:
-            points = list(self._points)
-
-        # warmup points
-        if self._warmup_points == None:
-            warmup_points = self.get_warmup_points()
-        else:
-            warmup_points = list(self._warmup_points)
-        warmup_points = [p for p in warmup_points]
-
-        # this turn's ARTIQ scan arguments into lists
-        points = [p for p in points]
-
-        # total number of scan points
-        self.npoints = np.int32(len(points))
-        self.nwarmup_points = np.int32(len(warmup_points))
-
-        # initialize shapes (these are the authority on data structure sizes)...
-
-        # shape of the stats.counts dataset
-        self._shape = np.int32(self.npoints)
-
-        # shape of the plots.x, plots.y, and plots.fitline datasets
-        if self._plot_shape == None:
-            self._plot_shape = np.int32(self.npoints)
-
-        # initialize 1D data structures...
-
-        # 1D array of scan points (these are saved to the stats.points dataset)
-        self._points = np.array(points, dtype=np.float64)
-
-        # flattened 1D array of scan points (these are looped over on the core)
-        self._points_flat = np.array(points, dtype=np.float64)
-        #edge case to help artiq compiler. Doesn't like looping through an empty array so always have a least warmup_points=[0], if nwarmup_points=0
-        if self.nwarmup_points:
-            self._warmup_points = np.array(warmup_points, dtype=np.float64)
-        else:
-            self._warmup_points = np.array([0],dtype=np.float64)
-
-
-        # flattened 1D array of point indices as tuples
-        # (these are used on the core to map the flat idx index to the 2D point index)
-        self._i_points = np.array(range(self.npoints), dtype=np.int64)
-
-    def _mutate_plot(self, entry, i_point, point, mean,error):
-        model = entry['model']
-
-        # mutate plot x/y datasets
-        model.mutate_plot(i_point=i_point, x=point, y=mean,error=error)
-
-        # tell the current_scan applet to redraw itself
-        if hasattr(model,'models'):
-            models=model.models
-        else:
-            models=[model]
-        for model in models:
-            model.set('plots.trigger', 1, which='both')
-            model.set('plots.trigger', 0, which='both')
-
-    def _fit(self, entry, model, save, use_mirror, dimension, i):
-        """Perform the fit"""
-
-        #model = entry['model']
-        x_data, y_data = model.get_fit_data(use_mirror)
-
-        # for validation methods
-        self.min_point = min(x_data)
-        self.max_point = max(x_data)
-
-        errors = model.stat_model.get('error', mirror=use_mirror)
-        fit_function = model.fit_function
-
-        guess = self._get_fit_guess(fit_function)
-
-        return model.fit_data(
-            x_data=x_data,
-            y_data=y_data,
-            errors=errors,
-            fit_function=fit_function,
-            guess=guess,
-            validate=True,
-            set=True,  # keep a record of the fit
-            save=save,  # save the main fit to the root namespace?
-            man_bounds=model.man_bounds,
-            man_scale=model.man_scale
-            )
-
-    def _offset_points(self, x_offset):
-        if x_offset != None:
-            self._points += x_offset
-            self._points_flat += x_offset
-
-    def _write_datasets(self, entry):
-        entry['model'].write_datasets(dimension=0)
-        entry['datasets_written'] = True
-
-
-class Scan2D(Scan):
-    """Extension of the :class:`~scan_framework.scans.scan.Scan` class for 2D scans.  All 2D scans should inherit from
-        this class. Beware that 2D scans have not thoroughly been tested, especially with new features as of version 3 of the scan_framework,
-        namely continuous_scans and multiresult models have not been tested with 2D scans."""
-    hold_plot = False
-
-    def __init__(self, managers_or_parent, *args, **kwargs):
-        super().__init__(managers_or_parent, *args, **kwargs)
-        self._dim = 2
-        self._i_point = np.array([0, 0], dtype=np.int64)
-
-    # private: for scan.py
-    def _load_points(self):
-        # grab the points...
-        if self._points == None:
-            points = list(self.get_scan_points())
-        else:
-            points = list(self._points)
-
-        # warmup points
-        if self._warmup_points == None:
-            warmup_points = self.get_warmup_points()
-        else:
-            warmup_points = list(self._warmup_points)
-        warmup_points = [p for p in warmup_points]
-        self.nwarmup_points = np.int32(len(warmup_points))
-        #edge case to help artiq compiler. Doesn't like looping through an empty array so always have a least warmup_points=[0], if nwarmup_points=0
-        if self.nwarmup_points:
-            self._warmup_points = np.array(warmup_points, dtype=np.float64)
-        else:
-            self._warmup_points = np.array([0],dtype=np.float64)
-
-
-        # this turn's ARTIQ scan arguments into lists
-        points = [p for p in points[0]], [p for p in points[1]]
-
-        # total number of scan points over both dimensions
-        self.npoints = np.int32(len(points[0]) * len(points[1]))
-
-        # initialize shapes (these are the authority on data structure sizes)...
-        self._shape = np.array([len(points[0]), len(points[1])], dtype=np.int32)
-
-        # shape of the current scan plot
-        if self._plot_shape == None:
-            self._plot_shape = np.array([self._shape[0], self._shape[1]], dtype=np.int32)
-
-        # initialize 2D data structures...
-
-        # 2D array of scan points (these are saved to the stats.points dataset)
-        self._points = np.array([
-            [[x1, x2] for x2 in points[1]] for x1 in points[0]
-        ], dtype=np.float64)
-
-        # flattened 1D array of scan points (these are looped over on the core)
-        self._points_flat = np.array([
-            [x1, x2] for x1 in points[0] for x2 in points[1]
-        ], dtype=np.float64)
-
-        # flattened 1D array of point indices as tuples
-        # (these are used on the core to map the flat idx index to the 2D point index)
-        self._i_points = np.array([
-            (i1, i2) for i1 in range(self._shape[0]) for i2 in range(self._shape[1])
-        ], dtype=np.int64)
-
-    def _mutate_plot(self, entry, i_point, point, mean,error):
-        """Mutates datasets for dimension 0 plots and dimension 1 plots"""
-        if entry['dimension'] == 1:
-            dim1_model = entry['model']
-            dim1_scan_end = i_point[1] == self._shape[1] - 1
-            dim1_scan_begin = i_point[1] == 0 and i_point[0] > 0
-            dim1_model.set('plots.subplot.i_plot', i_point[0], which='mirror', broadcast=True, persist=True)
-
-            # --- Beginning of dimension 1 scan ---
-            #if dim1_scan_begin:
-                #if not self.hold_plot:
-                    # clear out plot data from previous dimension 1 plots
-                #    dim1_model.init_plots(dimension=1)
-
-
-            # --- Mutate Dimension 1 Plot ---
-
-            # first store the point & mean to the dim1 plot x/y datasets
-            # the value of the fitted parameter is plotted as the y value
-            # at the current dimension-0 x value (i.e. x0)
-            dim1_model.mutate_plot(i_point=i_point, x=point[1], y=mean, error=error, dim=1)
-
-
-
-            # --- End of dimension 1 scan ---
-            if dim1_scan_end:
-
-                # --- Fit dimension 1 data ---
-                # perform a fit over the dimension 1 data
-                fit_performed = False
-                try:
-                    fit_performed, fit_valid, saved, errormsg = self._fit(entry,dim1_model,
-                                                                              save=None,
-                                                                              use_mirror=None,
-                                                                              dimension=1,
-                                                                              i=i_point[0])
-
-                # handle cases when fit fails to converge so the scan doesn't just halt entirely with an
-                # unhandeled error
-                except RuntimeError:
-                    fit_performed = False
-                    fit_valid = False
-                    saved = False
-                    errormsg = 'Runtime Error'
-
-                # fit went ok...
-                if fit_performed:
-
-                    # --- Plot Dimension 1 Fitline ---
-                    # set the fitline to the dimension 1 plot dataset
-                    dim1_model.mutate('plots.dim1.fitline', ((i_point[0], i_point[0]+1), (0, len(dim1_model.fit.fitline))), dim1_model.fit.fitline)
-
-                    # --- Mutate Dimension 0 Plot ---
-
-                    # get the name of the fitted parameter that will be plotted
-                    param, error = self.calculate_dim0(dim1_model)
-
-                    # find the dimension 0 model
-                    for entry2 in self._model_registry:
-                        if entry2['dimension'] == 0:
-                            dim0_model = entry2['model']
-
-                            # mutate the dimension 0 plot
-                            dim0_model.mutate_plot(i_point=i_point, x=point[0], y=param, error=error, dim=0)
-
-            # --- Redraw Plots ---
-            # tell the current_scan applet to redraw itself
-            dim1_model.set('plots.trigger', 1, which='mirror')
-            dim1_model.set('plots.trigger', 0, which='mirror')
-
-    def _fit(self, entry, model, save, use_mirror, dimension, i):
-        """Performs fits on dimension 0 and dimension 1"""
-        #model = entry['model']
-        # dimension 1 fits
-        if dimension == 1:
-            # perform a fit on the completed dim1 plot and mutate the dim0 x/y datasets
-
-            # get the x/y data for the fit on dimension 1
-            x_data = model.stat_model.points[i, :, 1]  # these are unsorted
-            y_data = model.stat_model.means[i, :]
-
-            # use the errors in the dimension 1 mean values (std dev of mean) as the weights in the fit
-            errors = model.stat_model.errors[i, :]
-
-            # default fit arguments
-            defaults = {
-                'validate': True,
-                'set': True,
-                'save': False
-            }
-            guess = None
-
-        # dimension 0 fits
-        elif dimension == 0:
-            # get the x/y data for the fit on dimension 0
-            x_data, y_data, errors = model.get_plot_data(mirror=True)
-
-            # default fit arguments
-            defaults = {
-                'validate': True,
-                'set': True,
-                'save': save
-            }
-            i = None
-            guess = self._get_fit_guess(model.fit_function)
-
-        # settings in 'entry' always override default values
-        args = {**defaults, **entry}
-
-        # perform the fit
-        fit_function = model.fit_function
-        validate = args['validate']
-        set = args['set']  # save all info about the fit (fitted params, etc) to the 'fits' namespace?
-        save = args['save']  # save the main fit to the root namespace?
-        return model.fit_data(
-            x_data=x_data,
-            y_data=y_data,
-            errors=errors,
-            fit_function=fit_function,
-            guess=guess,
-            i=i,
-            validate=validate,
-            set=set,
-            save=save,
-            man_bounds=model.man_bounds,
-            man_scale=model.man_scale
-        )
-
-    def _offset_points(self, offset):
-        self._points[:, :, 1] += offset
-        self._points_flat[:, 1] += offset
-
-    def _write_datasets(self, entry):
-        entry['model'].write_datasets(dimension=entry['dimension'])
-        entry['datasets_written'] = True
-
-
-# NOTE: MetaScan has been deprecated by Scan2D
-class MetaScan(Scan1D):
-    """Support for 2D scan of scan.  A top level scan is defined by inheriting from MetaScan.  That top level scan then
-    executes a separate 1D scan that inherits from Scan1D."""
-    scan_registry = {}  # dictionary containing instance of sub-scans that will be run by the top-level scan.
-
-    def register_scan(self, scan, name=None, enable_pausing=False):
-        """Register a sub scan.  By registering a scan, it's prepare(), _initialize_scan(), and prepare_scan() methods
-        will automatically be called immediately before those methods are called on the top level scan.
-        Scan's must be registered in the build method of the top level scan.
-        :param scan: Instance of the scan to register
-        :param name: Name of the scan to register, must be unique.
-        :param enable_pausing: pausing/terminating sub-scans does not work with the current scan architecture,
-        it is recommended to keep this set to False.  This will override the enable_pausing attribute of the passed
-        in scan instance.
-        """
-        if name != None:
-            if name in self.scan_registry:
-                raise Exception("Cannot register the scan named '{0}' the name has already been used.  "
-                                "You must pick a unique name to register this scan under.".format(name))
-            scan.enable_pausing = enable_pausing
-            self.scan_registry[name] = scan
-            self.logger.debug('registered scan \'{0}\' of type \'{1}\''.format(name, scan.__class__.__name__))
-        else:
-            raise Exception("Cannot register scan.  The name argument is required.")
-
-    # prepare sub scans
-    def prepare(self):
-        super().prepare()
-        for name, s in self.scan_registry.items():
-            self.logger.debug('calling \'{0}.prepare()\''.format(name))
-            s.prepare()
-
-    # sub scans are always initialized before top level scan
-    def _initialize(self, resume):
-        # initialize sub scans
-        for name, s in self.scan_registry.items():
-            self.logger.debug('calling \'{0}.initialize()\''.format(name))
-            s._initialize(resume)
-
-        # initialize top level scan
-        super()._initialize(resume)
-
-    # sub scans are always prepared before top level scan
-    def prepare_scan(self):
-        # prepare sub scans
-        for name, s in self.scan_registry.items():
-            self.logger.debug('calling \'{0}.prepare_scan()\''.format(name))
-            s.prepare_scan()
-
-        # prepare top level scan
-        super().prepare_scan()
-        
-class ContinuousScan(HasEnvironment):
-    def build(self,parent):
-        self.parent=parent
-    @portable
-    def _loop(self,resume=False):
-       parent = self.parent
-       ncalcs = parent._ncalcs
-       nmeasurements = parent.nmeasurements
-       nrepeats = parent.nrepeats
-       measurements = parent.measurements
-
-       try:
-           # callback
-           parent._before_loop(resume)
-           # callback
-           parent.initialize_devices()
-           
-           poffset=0 #not used since there are no passes in continuous scan, just dummy variable
-           while True:
-               if not resume or parent._idx==0:
-                   parent.before_pass(parent._i_pass)
-               parent._repeat_loop(parent.continuous_index,parent.continuous_measure_point,parent._idx,nrepeats,nmeasurements,measurements,poffset,ncalcs)
-               parent._idx+=1
-               parent.continuous_index+=1
-               #_idx is the index for accessing the points array, which gets overwritten after continuous_points scan points
-               if parent._idx == parent.continuous_points:
-                   #start overwritting scan points, keep track of number of points still in continuous_index however
-                   parent._idx =0
-                   if parent.continuous_save:
-                       #save data to external hdf file after getting to end of index before overwriting it
-                       #first_pass happens if number of points (continuous_index) is less than or equal to the size of the points array (continuous_points)
-                       #need to know first pass to init the dataset in the external hdf file
-                       first_pass=parent.continuous_points>=int(parent.continuous_index)
-                       self.continuous_logging(parent,parent.continuous_logger,first_pass)
-       except Paused:
-           parent._paused = True
-       finally:
-           parent.cleanup()
-
-    def _load_points(self):
-        parent=self.parent
-        # grab the points
-        points = [i for i in range(parent.continuous_points)]
-
-        # total number of scan points
-        parent.npoints = np.int32(parent.continuous_points)
-
-        # initialize shapes (these are the authority on data structure sizes)...
->>>>>>> c3322997
-
-
-<<<<<<< HEAD
 from .scan_1d import *
 from .scan_2d import *
 from .meta_scan import *
-from .continuous_scan import *
-=======
-        # shape of the plots.x, plots.y, and plots.fitline datasets
-        if parent._plot_shape == None:
-            parent._plot_shape = np.int32(parent.continuous_plot)
-
-        # initialize 1D data structures...
-
-        # 1D array of scan points (these are saved to the stats.points dataset)
-        parent._points = np.array(points, dtype=np.float64)
-        
-        # flattened 1D array of scan points (these are looped over on the core)
-        parent._points_flat = np.array(points, dtype=np.float64)
-        
-        parent.continuous_index=0.0
-
-    def _mutate_plot(self, entry, i_point, point, mean,error):
-        parent=self.parent
-        model = entry['model']
-        i_point = int(point % parent.continuous_plot)
-        # mutate plot x/y datasets
-        model.mutate_plot(i_point=i_point, x=point, y=mean,error=error)
-
-        # tell the current_scan applet to redraw itself
-        model.set('plots.trigger', 1, which='both')
-        model.set('plots.trigger', 0, which='both')
-
-    def _offset_points(self, x_offset):
-        parent=self.parent
-        if x_offset != None:
-            parent.continuous_measure_point += x_offset
-    @rpc(flags={"async"})
-    def continuous_logging(self,parent,logger,first_pass):
-        for entry in parent._model_registry:
-            # look at every model, and if it's a measurement append it to external hdf dataset
-            if entry['measurement']:
-                model = entry['model']
-                if hasattr(model,"models"):
-                    ###if hasattr models this is a multiresult model and will loop through all models in that multiresult model
-                    models=model.fit_models
-                else:
-                    ###else normal model, just make this an array so the for loop below behaves and only loops for the singular model
-                    models=[model]
-                for model in models:
-                    # get counts for measurement of the measurement model
-                    if parent._terminated:
-                        # if terminated only append subset of counts corresponding to last taken points
-                        counts = model.stat_model.counts[0:int(parent._idx)]
-                    else:
-                        counts = model.stat_model.counts
-                        
-                    name = model.stat_model.namespace +'.counts'
-                    logger.append_continuous_data(counts, name, first_pass)
->>>>>>> c3322997
+from .continuous_scan import *