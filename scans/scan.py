--- conflicted
+++ resolved
@@ -502,13 +502,8 @@
     def _init_storage(self):
         """initialize memory to record counts on core device"""
 
-<<<<<<< HEAD
         #: 3D array of counts measured for a given scan point, i.e. nmeasurement*nrepeats*nresults
         self._data = np.zeros((self.nmeasurements, self.nresults,self.nrepeats),dtype=np.int32)
-=======
-        #: 2D array of counts measured for a given scan point, i.e. nmeasurement*nrepeats
-        self._data = np.zeros((self.nmeasurements, self.nrepeats),dtype=np.int32)
->>>>>>> 4b1d6775
         self._logger.debug('initialized storage')
 
     # private: for scan.py
@@ -653,6 +648,7 @@
 
             # initialize the scan
             self._initialize(resume)
+            
             # run the scan
             if not self.fit_only:
                 if resume:
@@ -816,15 +812,9 @@
             # model registered for this measurement
             if entry['measurement'] and entry['measurement'] == measurement:
                 # mutate the stats for this measurement with the data passed from the core device
-<<<<<<< HEAD
                 mean,error = entry['model'].mutate_datasets(i_point, poffset, point, data)
                 self._mutate_plot(entry, i_point, point, mean,error)
 
-=======
-                mean = entry['model'].mutate_datasets(i_point, poffset, point, data)
-                self._mutate_plot(entry, i_point, point, mean)
-                
->>>>>>> 4b1d6775
     # interface: for child class (optional)
     def analyze(self):
         """Interface method  (optional)
@@ -2022,8 +2012,8 @@
 
             # --- Redraw Plots ---
             # tell the current_scan applet to redraw itself
-            dim1_model.set('plots.trigger', 1, which='both')
-            dim1_model.set('plots.trigger', 0, which='both')
+            dim1_model.set('plots.trigger', 1, which='mirror')
+            dim1_model.set('plots.trigger', 0, which='mirror')
 
     def _fit(self, entry, model, save, use_mirror, dimension, i):
         """Performs fits on dimension 0 and dimension 1"""
