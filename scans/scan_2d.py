--- conflicted
+++ resolved
@@ -5,217 +5,7 @@
 class Scan2D(Scan):
     """Extension of the :class:`~artiq_scan_framework.scans.scan.Scan` class for 2D scans.  All 2D scans should inherit from
         this class."""
-<<<<<<< HEAD
-    hold_plot = False
 
-    def __init__(self, managers_or_parent, *args, **kwargs):
-        super().__init__(managers_or_parent, *args, **kwargs)
-        self._dim = 2
-        self._i_point = np.array([0, 0], dtype=np.int64)
-
-    # private: for scan.py
-    def _load_points(self):
-
-        # grab the points...
-        if self._points == None:
-            points = list(self.get_scan_points())
-        else:
-            points = list(self._points)
-
-        # warmup points
-        if self._warmup_points == None:
-            warmup_points = self.get_warmup_points()
-        else:
-            warmup_points = list(self._warmup_points)
-
-        # force warmup points to be two dimensional.  Otherwise this breaks compilation of the do_measure() method which initially
-        # compiles with a signature that accepts a float argument when self.warmup() is called.  Then, an array is passed to do_measure()
-        # in _repeat_loop().  This results in a compilation error since do_measure() was already compiled expecting a single float argument
-        # but not an array of floats.
-        _temp = []
-        if not warmup_points:
-            warmup_points = [[]]
-        else:
-            for p in warmup_points:
-                try:
-                    # warmup points is a 2D array, and is therefore compatible with do_measure
-                    _temp.append([p[0], p[1]])
-                # handle cases where warmup points is a 1D array and is therefore not compatible with do_measure
-                except TypeError:
-                    _temp.append([p])
-            warmup_points = _temp
-
-        self.nwarmup_points = np.int32(len(warmup_points))
-        # edge case to help artiq compiler. Doesn't like looping through an empty array so always have a least warmup_points=[0], if nwarmup_points=0
-        if self.nwarmup_points:
-            self._warmup_points = np.array(warmup_points, dtype=np.float64)
-        else:
-            self._warmup_points = np.array([0], dtype=np.float64)
-
-        # this turn's ARTIQ scan arguments into lists
-        points = [p for p in points[0]], [p for p in points[1]]
-
-        # total number of scan points over both dimensions
-        self.npoints = np.int32(len(points[0]) * len(points[1]))
-
-        # initialize shapes (these are the authority on data structure sizes)...
-        self._shape = np.array([len(points[0]), len(points[1])], dtype=np.int32)
-
-        # shape of the current scan plot
-        if self._plot_shape == None:
-            self._plot_shape = np.array([self._shape[0], self._shape[1]], dtype=np.int32)
-
-        # initialize 2D data structures...
-
-        # 2D array of scan points (these are saved to the stats.points dataset)
-        self._points = np.array([
-            [[x1, x2] for x2 in points[1]] for x1 in points[0]
-        ], dtype=np.float64)
-
-        # flattened 1D array of scan points (these are looped over on the core)
-        self._points_flat = np.array([
-            [x1, x2] for x1 in points[0] for x2 in points[1]
-        ], dtype=np.float64)
-
-        # flattened 1D array of point indices as tuples
-        # (these are used on the core to map the flat idx index to the 2D point index)
-        self._i_points = np.array([
-            (i1, i2) for i1 in range(self._shape[0]) for i2 in range(self._shape[1])
-        ], dtype=np.int64)
-
-    def _mutate_plot(self, entry, i_point, point, mean, error=None):
-        """Mutates datasets for dimension 0 plots and dimension 1 plots"""
-        if entry['dimension'] == 1:
-            dim1_model = entry['model']
-            dim1_scan_end = i_point[1] == self._shape[1] - 1
-            dim1_scan_begin = i_point[1] == 0 and i_point[0] > 0
-            dim1_model.set('plots.subplot.i_plot', i_point[0], which='mirror', broadcast=True, persist=True)
-
-            # --- Beginning of dimension 1 scan ---
-            # if dim1_scan_begin:
-                # if not self.hold_plot:
-                    # clear out plot data from previous dimension 1 plots
-                #    dim1_model.init_plots(dimension=1)
-
-            # --- Mutate Dimension 1 Plot ---
-
-            # first store the point & mean to the dim1 plot x/y datasets
-            # the value of the fitted parameter is plotted as the y value
-            # at the current dimension-0 x value (i.e. x0)
-            dim1_model.mutate_plot(i_point=i_point, x=point[1], y=mean, error=error, dim=1)
-
-            # --- End of dimension 1 scan ---
-            if dim1_scan_end:
-
-                # --- Fit dimension 1 data ---
-                # perform a fit over the dimension 1 data
-                fit_performed = False
-                try:
-                    fit_performed, fit_valid, saved, errormsg = self._fit(entry,dim1_model,
-                                                                          save=None,
-                                                                          use_mirror=None,
-                                                                          dimension=1,
-                                                                          i=i_point[0])
-
-                # handle cases when fit fails to converge so the scan doesn't just halt entirely with an
-                # unhandeled error
-                except RuntimeError:
-                    fit_performed = False
-                    fit_valid = False
-                    saved = False
-                    errormsg = 'Runtime Error'
-
-                # fit went ok...
-                if fit_performed and hasattr(dim1_model, 'fit'):
-
-                    # --- Plot Dimension 1 Fitline ---
-                    # set the fitline to the dimension 1 plot dataset
-                    dim1_model.mutate('plots.dim1.fitline', ((i_point[0], i_point[0] + 1), (0, len(dim1_model.fit.fitline))), dim1_model.fit.fitline)
-
-                    # --- Mutate Dimension 0 Plot ---
-
-                    # get the name of the fitted parameter that will be plotted
-                    param, error = self.calculate_dim0(dim1_model)
-
-                    # find the dimension 0 model
-                    for entry2 in self._model_registry:
-                        if entry2['dimension'] == 0:
-                            dim0_model = entry2['model']
-
-                            # mutate the dimension 0 plot
-                            dim0_model.mutate_plot(i_point=i_point, x=point[0], y=param, error=error, dim=0)
-
-            # --- Redraw Plots ---
-            # tell the current_scan applet to redraw itself
-            dim1_model.set('plots.trigger', 1, which='mirror')
-            dim1_model.set('plots.trigger', 0, which='mirror')
-
-    def _fit(self, entry, model, save, use_mirror, dimension, i):
-        """Performs fits on dimension 0 and dimension 1"""
-        #model = entry['model']
-        # dimension 1 fits
-        if dimension == 1:
-            # perform a fit on the completed dim1 plot and mutate the dim0 x/y datasets
-
-            # get the x/y data for the fit on dimension 1
-            x_data = model.stat_model.points[i, :, 1]  # these are unsorted
-            y_data = model.stat_model.means[i, :]
-
-            # use the errors in the dimension 1 mean values (std dev of mean) as the weights in the fit
-            errors = model.stat_model.errors[i, :]
-
-            # default fit arguments
-            defaults = {
-                'validate': True,
-                'set': True,
-                'save': False
-            }
-            guess = None
-
-        # dimension 0 fits
-        elif dimension == 0:
-            # get the x/y data for the fit on dimension 0
-            x_data, y_data, errors = model.get_plot_data(mirror=True)
-
-            # default fit arguments
-            defaults = {
-                'validate': True,
-                'set': True,
-                'save': save
-            }
-            i = None
-            guess = self._get_fit_guess(model.fit_function)
-
-        # settings in 'entry' always override default values
-        args = {**defaults, **entry}
-
-        # perform the fit
-        fit_function = model.fit_function
-        validate = args['validate']
-        set = args['set']  # save all info about the fit (fitted params, etc) to the 'fits' namespace?
-        save = args['save']  # save the main fit to the root namespace?
-        return model.fit_data(
-            x_data=x_data,
-            y_data=y_data,
-            errors=errors,
-            fit_function=fit_function,
-            guess=guess,
-            i=i,
-            validate=validate,
-            set=set,
-            save=save,
-            man_bounds=model.man_bounds,
-            man_scale=model.man_scale
-        )
-
-    def _offset_points(self, offset):
-        self._points[:, :, 1] += offset
-        self._points_flat[:, 1] += offset
-
-    def _write_datasets(self, entry):
-        entry['model'].write_datasets(dimension=entry['dimension'])
-        entry['datasets_written'] = True
-=======
     #hold_plot = False
 
     def build(self, **kwargs):
@@ -227,4 +17,3 @@
         self.scan_arguments(Loop2D, init_only=True)
         self.looper = Loop2D(self, scan=self)
         super().build(**kwargs)
->>>>>>> 7ce6033f
